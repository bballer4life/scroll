package version

import (
	"fmt"
	"runtime/debug"
	"strconv"
	"strings"
)

<<<<<<< HEAD
var tag = "v4.2.2"
=======
var tag = "v4.2.4"
>>>>>>> e990e023

var commit = func() string {
	if info, ok := debug.ReadBuildInfo(); ok {
		for _, setting := range info.Settings {
			if setting.Key == "vcs.revision" {
				value := setting.Value
				if len(value) >= 7 {
					return value[:7]
				}
				return value
			}
		}
	}
	// Set default value for integration test.
	return "000000"
}()

// ZkVersion is commit-id of common/libzkp/impl/cargo.lock/scroll-prover and halo2, contacted by a "-"
// The default `000000-000000` is set for integration test, and will be overwritten by coordinator's & prover's actual compilations (see their Makefiles).
var ZkVersion = "000000-000000"

// Version denote the version of scroll protocol, including the l2geth, relayer, coordinator, prover, contracts and etc.
var Version = fmt.Sprintf("%s-%s-%s", tag, commit, ZkVersion)

// CheckScrollProverVersion check the "scroll-prover" version, if it's different from the local one, return false
func CheckScrollProverVersion(proverVersion string) bool {
	// note the the version is in fact in the format of "tag-commit-scroll_prover-halo2",
	// so split-by-'-' length should be 4
	remote := strings.Split(proverVersion, "-")
	if len(remote) != 4 {
		return false
	}
	local := strings.Split(Version, "-")
	if len(local) != 4 {
		return false
	}
	// compare the `scroll_prover` version
	return remote[2] == local[2]
}

// CheckScrollProverVersionTag check the "scroll-prover" version's tag, if it's too old, return false
func CheckScrollProverVersionTag(proverVersion string) bool {
	// note the the version is in fact in the format of "tag-commit-scroll_prover-halo2",
	// so split-by-'-' length should be 4
	remote := strings.Split(proverVersion, "-")
	if len(remote) != 4 {
		return false
	}
	remoteTagNums := strings.Split(strings.TrimPrefix(remote[0], "v"), ".")
	if len(remoteTagNums) != 3 {
		return false
	}
	remoteTagMajor, err := strconv.Atoi(remoteTagNums[0])
	if err != nil {
		return false
	}
	remoteTagMinor, err := strconv.Atoi(remoteTagNums[1])
	if err != nil {
		return false
	}
	remoteTagPatch, err := strconv.Atoi(remoteTagNums[2])
	if err != nil {
		return false
	}
	if remoteTagMajor < 4 {
		return false
	}
	if remoteTagMinor == 1 && remoteTagPatch < 98 {
		return false
	}
	return true
}<|MERGE_RESOLUTION|>--- conflicted
+++ resolved
@@ -7,11 +7,7 @@
 	"strings"
 )
 
-<<<<<<< HEAD
-var tag = "v4.2.2"
-=======
 var tag = "v4.2.4"
->>>>>>> e990e023
 
 var commit = func() string {
 	if info, ok := debug.ReadBuildInfo(); ok {
