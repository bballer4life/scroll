--- conflicted
+++ resolved
@@ -5,11 +5,7 @@
 	"runtime/debug"
 )
 
-<<<<<<< HEAD
-var tag = "v4.3.66"
-=======
-var tag = "v4.3.67"
->>>>>>> 5c3b358a
+var tag = "v4.3.68"
 
 var commit = func() string {
 	if info, ok := debug.ReadBuildInfo(); ok {
