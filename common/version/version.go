package version

import (
	"fmt"
	"runtime/debug"
	"strconv"
	"strings"
)

<<<<<<< HEAD
var tag = "v4.1.110"
=======
var tag = "v4.1.112"
>>>>>>> 3499c595

var commit = func() string {
	if info, ok := debug.ReadBuildInfo(); ok {
		for _, setting := range info.Settings {
			if setting.Key == "vcs.revision" {
				value := setting.Value
				if len(value) >= 7 {
					return value[:7]
				}
				return value
			}
		}
	}
	// Set default value for integration test.
	return "000000"
}()

// ZkVersion is commit-id of common/libzkp/impl/cargo.lock/scroll-prover and halo2, contacted by a "-"
// The default `000000-000000` is set for integration test, and will be overwritten by coordinator's & prover's actual compilations (see their Makefiles).
var ZkVersion = "000000-000000"

// Version denote the version of scroll protocol, including the l2geth, relayer, coordinator, prover, contracts and etc.
var Version = fmt.Sprintf("%s-%s-%s", tag, commit, ZkVersion)

// CheckScrollProverVersion check the "scroll-prover" version, if it's different from the local one, return false
func CheckScrollProverVersion(proverVersion string) bool {
	// note the the version is in fact in the format of "tag-commit-scroll_prover-halo2",
	// so split-by-'-' length should be 4
	remote := strings.Split(proverVersion, "-")
	if len(remote) != 4 {
		return false
	}
	local := strings.Split(Version, "-")
	if len(local) != 4 {
		return false
	}
	// compare the `scroll_prover` version
	return remote[2] == local[2]
}

// CheckScrollProverVersionTag check the "scroll-prover" version's tag, if it's too old, return false
func CheckScrollProverVersionTag(proverVersion string) bool {
	// note the the version is in fact in the format of "tag-commit-scroll_prover-halo2",
	// so split-by-'-' length should be 4
	remote := strings.Split(proverVersion, "-")
	if len(remote) != 4 {
		return false
	}
	remoteTagNums := strings.Split(strings.TrimPrefix(remote[0], "v"), ".")
	if len(remoteTagNums) != 3 {
		return false
	}
	remoteTagMajor, err := strconv.Atoi(remoteTagNums[0])
	if err != nil {
		return false
	}
	remoteTagMinor, err := strconv.Atoi(remoteTagNums[1])
	if err != nil {
		return false
	}
	remoteTagPatch, err := strconv.Atoi(remoteTagNums[2])
	if err != nil {
		return false
	}
	if remoteTagMajor != 4 {
		return false
	}
	if remoteTagMinor != 1 {
		return false
	}
	if remoteTagPatch < 98 {
		return false
	}
	return true
}<|MERGE_RESOLUTION|>--- conflicted
+++ resolved
@@ -7,11 +7,7 @@
 	"strings"
 )
 
-<<<<<<< HEAD
-var tag = "v4.1.110"
-=======
 var tag = "v4.1.112"
->>>>>>> 3499c595
 
 var commit = func() string {
 	if info, ok := debug.ReadBuildInfo(); ok {
