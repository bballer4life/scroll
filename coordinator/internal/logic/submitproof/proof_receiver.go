--- conflicted
+++ resolved
@@ -133,7 +133,6 @@
 		return fmt.Errorf("get ProverVersion from context failed")
 	}
 
-<<<<<<< HEAD
 	var proverTask *orm.ProverTask
 	var err error
 	if proofParameter.UUID != "" {
@@ -144,17 +143,11 @@
 		}
 	} else {
 		// TODO When prover all have upgrade, need delete this logic
-		proverTask, err = m.proverTaskOrm.GetProverTaskByTaskIDAndProver(ctx, proofMsg.ID, pk, pv)
+		proverTask, err = m.proverTaskOrm.GetProverTaskByTaskIDAndProver(ctx, proofMsg.Type, proofMsg.ID, pk, pv)
 		if proverTask == nil || err != nil {
 			log.Error("get none prover task for the proof", "key", pk, "taskID", proofMsg.ID, "error", err)
 			return ErrValidatorFailureProverTaskEmpty
 		}
-=======
-	proverTask, err := m.proverTaskOrm.GetProverTaskByTaskIDAndProver(ctx, proofMsg.Type, proofMsg.ID, pk, pv)
-	if proverTask == nil || err != nil {
-		log.Error("get none prover task for the proof", "key", pk, "taskID", proofMsg.ID, "error", err)
-		return ErrValidatorFailureProverTaskEmpty
->>>>>>> a2b98787
 	}
 
 	proofTime := time.Since(proverTask.CreatedAt)
