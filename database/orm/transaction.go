--- conflicted
+++ resolved
@@ -73,23 +73,13 @@
 //	where 1 = 1 AND status = :status AND queue_index > 0
 //	ORDER BY queue_index ASC
 //	LIMIT 10) as l1 on tx.id = l1.msg_hash;
-<<<<<<< HEAD
-
-func (t *txOrm) GetL1TxMessages(fields map[string]interface{}, args ...string) (uint64, []*stypes.ScrollTx, error) {
+func (t *scrollTxOrm) GetL1TxMessages(fields map[string]interface{}, args ...string) (uint64, []*stypes.ScrollTx, error) {
 	query := "select msg_hash, queue_index from l1_message where 1 = 1"
-=======
-func (t *scrollTxOrm) GetL1TxMessages(fields map[string]interface{}, args ...string) ([]*stypes.ScrollTx, error) {
-	query := "select msg_hash from l1_message where 1 = 1"
->>>>>>> 809d0c71
 	for key := range fields {
 		query = query + fmt.Sprintf(" AND %s = :%s", key, key)
 	}
 	query = strings.Join(append([]string{query}, args...), " ")
-<<<<<<< HEAD
 	query = fmt.Sprintf("select l1.queue_index as index, l1.msg_hash as id, tx.tx_hash, tx.sender, tx.nonce, tx.target, tx.value, tx.data from transaction as tx right join (%s) as l1 on tx.id = l1.msg_hash;", query)
-=======
-	query = fmt.Sprintf("select l1.msg_hash as id, tx.tx_hash, tx.sender, tx.nonce, tx.target, tx.value, tx.data from scroll_transaction as tx right join (%s) as l1 on tx.id = l1.msg_hash;", query)
->>>>>>> 809d0c71
 
 	db := t.db
 	rows, err := db.NamedQuery(db.Rebind(query), fields)
@@ -115,23 +105,14 @@
 	return index, txMsgs, nil
 }
 
-<<<<<<< HEAD
 // GetL2TxMessages gets tx messages by transaction right join l2_message.
-func (t *txOrm) GetL2TxMessages(fields map[string]interface{}, args ...string) (uint64, []*stypes.ScrollTx, error) {
-=======
-// GetL2TxMessages gets tx messages by scroll_transaction right join l2_message.
-func (t *scrollTxOrm) GetL2TxMessages(fields map[string]interface{}, args ...string) ([]*stypes.ScrollTx, error) {
->>>>>>> 809d0c71
+func (t *scrollTxOrm) GetL2TxMessages(fields map[string]interface{}, args ...string) (uint64, []*stypes.ScrollTx, error) {
 	query := "select msg_hash from l2_message where 1 = 1"
 	for key := range fields {
 		query = query + fmt.Sprintf(" AND %s = :%s", key, key)
 	}
 	query = strings.Join(append([]string{query}, args...), " ")
-<<<<<<< HEAD
 	query = fmt.Sprintf("select l2.nonce as l2_nonce, l2.msg_hash as id, tx.tx_hash, tx.sender, tx.nonce, tx.target, tx.value, tx.data from transaction as tx right join (%s) as l2 on tx.id = l2.msg_hash;", query)
-=======
-	query = fmt.Sprintf("select l2.msg_hash as id, tx.tx_hash, tx.sender, tx.nonce, tx.target, tx.value, tx.data from scroll_transaction as tx right join (%s) as l2 on tx.id = l2.msg_hash;", query)
->>>>>>> 809d0c71
 
 	db := t.db
 	rows, err := db.NamedQuery(db.Rebind(query), fields)
@@ -157,24 +138,14 @@
 	return nonce, txMsgs, nil
 }
 
-<<<<<<< HEAD
 // GetBlockBatchTxMessages gets tx messages by transaction right join block_batch.
-func (t *txOrm) GetBlockBatchTxMessages(fields map[string]interface{}, args ...string) (uint64, []*stypes.ScrollTx, error) {
+func (t *scrollTxOrm) GetBlockBatchTxMessages(fields map[string]interface{}, args ...string) (uint64, []*stypes.ScrollTx, error) {
 	query := "select hash, index from block_batch where 1 = 1"
-=======
-// GetBlockBatchTxMessages gets tx messages by scroll_transaction right join block_batch.
-func (t *scrollTxOrm) GetBlockBatchTxMessages(fields map[string]interface{}, args ...string) ([]*stypes.ScrollTx, error) {
-	query := "select hash from block_batch where 1 = 1"
->>>>>>> 809d0c71
 	for key := range fields {
 		query = query + fmt.Sprintf(" AND %s = :%s", key, key)
 	}
 	query = strings.Join(append([]string{query}, args...), " ")
-<<<<<<< HEAD
 	query = fmt.Sprintf("select bt.index as index, bt.hash as id, tx.tx_hash, tx.sender, tx.nonce, tx.target, tx.value, tx.data from transaction as tx right join (%s) as bt on tx.id = bt.hash;", query)
-=======
-	query = fmt.Sprintf("select bt.hash as id, tx.tx_hash, tx.sender, tx.nonce, tx.target, tx.value, tx.data from scroll_transaction as tx right join (%s) as bt on tx.id = bt.hash;", query)
->>>>>>> 809d0c71
 
 	db := t.db
 	rows, err := db.NamedQuery(db.Rebind(query), fields)
