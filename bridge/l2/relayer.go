--- conflicted
+++ resolved
@@ -76,215 +76,11 @@
 		processingCommitment:   sync.Map{},
 		processingFinalization: sync.Map{},
 		stopCh:                 make(chan struct{}),
-<<<<<<< HEAD
-=======
-	}, nil
-}
-
-const processMsgLimit = 100
-
-// ProcessSavedEvents relays saved un-processed cross-domain transactions to desired blockchain
-func (r *Layer2Relayer) ProcessSavedEvents() {
-	batch, err := r.db.GetLatestFinalizedBatch()
-	if err != nil {
-		log.Error("GetLatestFinalizedBatch failed", "err", err)
-		return
 	}
 
-	// msgs are sorted by nonce in increasing order
-	msgs, err := r.db.GetL2Messages(
-		map[string]interface{}{"status": orm.MsgPending},
-		fmt.Sprintf("AND height<=%d", batch.EndBlockNumber),
-		fmt.Sprintf("ORDER BY nonce ASC LIMIT %d", processMsgLimit),
-	)
-
-	if err != nil {
-		log.Error("Failed to fetch unprocessed L2 messages", "err", err)
-		return
-	}
-
-	// process messages in batches
-	batchSize := mathutil.Min((runtime.GOMAXPROCS(0)+1)/2, r.messageSender.NumberOfAccounts())
-	for size := 0; len(msgs) > 0; msgs = msgs[size:] {
-		if size = len(msgs); size > batchSize {
-			size = batchSize
-		}
-		var g errgroup.Group
-		for _, msg := range msgs[:size] {
-			msg := msg
-			g.Go(func() error {
-				return r.processSavedEvent(msg, batch.Index)
-			})
-		}
-		if err := g.Wait(); err != nil {
-			if !errors.Is(err, sender.ErrNoAvailableAccount) {
-				log.Error("failed to process l2 saved event", "err", err)
-			}
-			return
-		}
-	}
-}
-
-func (r *Layer2Relayer) processSavedEvent(msg *orm.L2Message, index uint64) error {
-	// @todo fetch merkle proof from l2geth
-	log.Info("Processing L2 Message", "msg.nonce", msg.Nonce, "msg.height", msg.Height)
-
-	proof := bridge_abi.IL1ScrollMessengerL2MessageProof{
-		BlockHeight: big.NewInt(int64(msg.Height)),
-		BatchIndex:  big.NewInt(0).SetUint64(index),
-		MerkleProof: make([]byte, 0),
-	}
-	from := common.HexToAddress(msg.Sender)
-	target := common.HexToAddress(msg.Target)
-	value, ok := big.NewInt(0).SetString(msg.Value, 10)
-	if !ok {
-		// @todo maybe panic?
-		log.Error("Failed to parse message value", "msg.nonce", msg.Nonce, "msg.height", msg.Height)
-		// TODO: need to skip this message by changing its status to MsgError
-	}
-	fee, _ := big.NewInt(0).SetString(msg.Fee, 10)
-	deadline := big.NewInt(int64(msg.Deadline))
-	msgNonce := big.NewInt(int64(msg.Nonce))
-	calldata := common.Hex2Bytes(msg.Calldata)
-	data, err := r.l1MessengerABI.Pack("relayMessageWithProof", from, target, value, fee, deadline, msgNonce, calldata, proof)
-	if err != nil {
-		log.Error("Failed to pack relayMessageWithProof", "msg.nonce", msg.Nonce, "err", err)
-		// TODO: need to skip this message by changing its status to MsgError
-		return err
-	}
-
-	hash, err := r.messageSender.SendTransaction(msg.MsgHash, &r.cfg.MessengerContractAddress, big.NewInt(0), data)
-	if err != nil && err.Error() == "execution reverted: Message expired" {
-		return r.db.UpdateLayer2Status(r.ctx, msg.MsgHash, orm.MsgExpired)
-	}
-	if err != nil && err.Error() == "execution reverted: Message successfully executed" {
-		return r.db.UpdateLayer2Status(r.ctx, msg.MsgHash, orm.MsgConfirmed)
-	}
-	if err != nil {
-		if !errors.Is(err, sender.ErrNoAvailableAccount) {
-			log.Error("Failed to send relayMessageWithProof tx to layer1 ", "msg.height", msg.Height, "msg.MsgHash", msg.MsgHash, "err", err)
-		}
-		return err
-	}
-	log.Info("relayMessageWithProof to layer1", "msgHash", msg.MsgHash, "txhash", hash.String())
-
-	// save status in db
-	// @todo handle db error
-	err = r.db.UpdateLayer2StatusAndLayer1Hash(r.ctx, msg.MsgHash, orm.MsgSubmitted, hash.String())
-	if err != nil {
-		log.Error("UpdateLayer2StatusAndLayer1Hash failed", "msgHash", msg.MsgHash, "err", err)
-		return err
-	}
-	r.processingMessage.Store(msg.MsgHash, msg.MsgHash)
-	return nil
-}
-
-// ProcessPendingBatches submit batch data to layer 1 rollup contract
-func (r *Layer2Relayer) ProcessPendingBatches() {
-	// batches are sorted by batch index in increasing order
-	batchesInDB, err := r.db.GetPendingBatches(1)
-	if err != nil {
-		log.Error("Failed to fetch pending L2 batches", "err", err)
-		return
-	}
-	if len(batchesInDB) == 0 {
-		return
-	}
-	id := batchesInDB[0]
-	// @todo add support to relay multiple batches
-
-	batches, err := r.db.GetBlockBatches(map[string]interface{}{"id": id})
-	if err != nil || len(batches) == 0 {
-		log.Error("Failed to GetBlockBatches", "batch_id", id, "err", err)
-		return
-	}
-	batch := batches[0]
-
-	traces, err := r.db.GetBlockTraces(map[string]interface{}{"batch_id": id}, "ORDER BY number ASC")
-	if err != nil || len(traces) == 0 {
-		log.Error("Failed to GetBlockTraces", "batch_id", id, "err", err)
-		return
-	}
-
-	layer2Batch := &bridge_abi.IZKRollupLayer2Batch{
-		BatchIndex: batch.Index,
-		ParentHash: common.HexToHash(batch.ParentHash),
-		Blocks:     make([]bridge_abi.IZKRollupLayer2BlockHeader, len(traces)),
-	}
-
-	parentHash := common.HexToHash(batch.ParentHash)
-	for i, trace := range traces {
-		layer2Batch.Blocks[i] = bridge_abi.IZKRollupLayer2BlockHeader{
-			BlockHash:   trace.Header.Hash(),
-			ParentHash:  parentHash,
-			BaseFee:     trace.Header.BaseFee,
-			StateRoot:   trace.StorageTrace.RootAfter,
-			BlockHeight: trace.Header.Number.Uint64(),
-			GasUsed:     0,
-			Timestamp:   trace.Header.Time,
-			ExtraData:   make([]byte, 0),
-			Txs:         make([]bridge_abi.IZKRollupLayer2Transaction, len(trace.Transactions)),
-		}
-		for j, tx := range trace.Transactions {
-			layer2Batch.Blocks[i].Txs[j] = bridge_abi.IZKRollupLayer2Transaction{
-				Caller:   tx.From,
-				Nonce:    tx.Nonce,
-				Gas:      tx.Gas,
-				GasPrice: tx.GasPrice.ToInt(),
-				Value:    tx.Value.ToInt(),
-				Data:     common.Hex2Bytes(tx.Data),
-				R:        tx.R.ToInt(),
-				S:        tx.S.ToInt(),
-				V:        tx.V.ToInt().Uint64(),
-			}
-			if tx.To != nil {
-				layer2Batch.Blocks[i].Txs[j].Target = *tx.To
-			}
-			layer2Batch.Blocks[i].GasUsed += trace.ExecutionResults[j].Gas
-		}
-
-		// for next iteration
-		parentHash = layer2Batch.Blocks[i].BlockHash
-	}
-
-	data, err := r.l1RollupABI.Pack("commitBatch", layer2Batch)
-	if err != nil {
-		log.Error("Failed to pack commitBatch", "id", id, "index", batch.Index, "err", err)
-		return
-	}
-
-	txID := id + "-commit"
-	// add suffix `-commit` to avoid duplication with finalize tx in unit tests
-	hash, err := r.rollupSender.SendTransaction(txID, &r.cfg.RollupContractAddress, big.NewInt(0), data)
-	if err != nil {
-		if !errors.Is(err, sender.ErrNoAvailableAccount) {
-			log.Error("Failed to send commitBatch tx to layer1 ", "id", id, "index", batch.Index, "err", err)
-		}
-		return
-	}
-	log.Info("commitBatch in layer1", "batch_id", id, "index", batch.Index, "hash", hash)
-
-	// record and sync with db, @todo handle db error
-	err = r.db.UpdateCommitTxHashAndRollupStatus(r.ctx, id, hash.String(), orm.RollupCommitting)
-	if err != nil {
-		log.Error("UpdateCommitTxHashAndRollupStatus failed", "id", id, "index", batch.Index, "err", err)
->>>>>>> d9bc0842
-	}
-
-<<<<<<< HEAD
 	if err = layer2.messageInit(); err != nil {
 		log.Error("failed to init layer2 submitted tx", "err", err)
 		return nil, err
-=======
-// ProcessCommittedBatches submit proof to layer 1 rollup contract
-func (r *Layer2Relayer) ProcessCommittedBatches() {
-	// set skipped batches in a single db operation
-	if count, err := r.db.UpdateSkippedBatches(); err != nil {
-		log.Error("UpdateSkippedBatches failed", "err", err)
-		// continue anyway
-	} else if count > 0 {
-		log.Info("Skipping batches", "count", count)
->>>>>>> d9bc0842
 	}
 
 	if err = layer2.commitInit(); err != nil {
